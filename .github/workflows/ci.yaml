--- conflicted
+++ resolved
@@ -4,12 +4,9 @@
 
 on:
   push:
-<<<<<<< HEAD
-    branches: [ master, metrics]
-=======
->>>>>>> df174d9c
+    branches: [ master]
   pull_request:
-    branches: [ master, dataflow ]
+    branches: [ master ]
 
 permissions:
   contents: read
