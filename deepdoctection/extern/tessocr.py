--- conflicted
+++ resolved
@@ -26,13 +26,10 @@
 from itertools import groupby
 from os import environ
 from typing import Any, Dict, List, Mapping, Optional, Union
-<<<<<<< HEAD
 
 from packaging.version import InvalidVersion, Version, parse
 
 import numpy as np
-=======
->>>>>>> e187696d
 
 from ..utils.context import save_tmp_file, timeout_manager
 from ..utils.detection_types import ImageType, Requirement
@@ -115,7 +112,6 @@
             )
 
 
-<<<<<<< HEAD
 def get_tesseract_version() -> Version:
     """
     Returns Version object of the Tesseract version
@@ -143,8 +139,6 @@
     return version
 
 
-=======
->>>>>>> e187696d
 def image_to_angle(image: ImageType) -> Mapping[str, str]:
     """
     Generating a tmp file and running tesseract to get the orientation of the image.
@@ -156,15 +150,9 @@
         _run_tesseract(_input_to_cli_str("osd", "--psm 0", 0, input_file_name, tmp_name))
         with open(tmp_name + ".osd", "rb") as output_file:
             output = output_file.read().decode("utf-8")
-<<<<<<< HEAD
     return {
         key_value[0]: key_value[1] for key_value in (line.split(": ") for line in output.split("\n") if len(line) >= 2)
     }
-=======
-
-    return {key_value[0]: key_value[1] for key_value in (line.split(": ") for line in output.split("\n") if len(line)>=2) }
->>>>>>> e187696d
-
 
 def image_to_dict(image: ImageType, lang: str, config: str) -> Dict[str, List[Union[str, int, float]]]:
     """
@@ -401,14 +389,11 @@
         """
         self.config.LANGUAGES = _LANG_CODE_TO_TESS_LANG_CODE.get(language, language.value)
 
-<<<<<<< HEAD
     @staticmethod
     def get_name() -> str:
         """Returns the name of the model"""
         return f"Tesseract_{get_tesseract_version()}"
 
-=======
->>>>>>> e187696d
 
 class TesseractRotationTransformer(ImageTransformer):
     """
