--- conflicted
+++ resolved
@@ -64,11 +64,7 @@
 
     """
 
-<<<<<<< HEAD
-    def __init__(self) -> None:
-=======
     def __init__(self, x_tolerance: int=3, y_tolerance: int=3) -> None:
->>>>>>> 9e579000
         self.name = "Pdfplumber"
         self.model_id = self.get_model_id()
         self.categories = {"1": LayoutType.word}
