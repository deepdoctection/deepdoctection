# -*- coding: utf-8 -*-
# File: logger.py

# Copyright (c) Tensorpack Contributors
# Licensed under the Apache License, Version 2.0 (the "License")
"""
This file is modified from
https://github.com/tensorpack/tensorpack/blob/master/tensorpack/utils/logger.py

The logger module itself has the common logging functions of Python's
`logging.Logger`.

**Example:**

    ..code-block::python

        from deepdoctection.utils.logger import logger

        logger.set_logger_dir("path/to/dir")
        logger.info("Something has happened")
        logger.warning("Attention!")
        logger.error("Error happened!")

Log levels can be set via the environment variable `LOG_LEVEL` (default: INFO).
`STD_OUT_VERBOSE` will print a verbose message to the terminal (default: False).
"""

import errno
import functools
import json
import logging
import logging.config
import os
import shutil
import sys
from datetime import datetime
from pathlib import Path
from typing import Any, Dict, Optional, no_type_check

from termcolor import colored

from .detection_types import Pathlike

__all__ = ["logger", "set_logger_dir", "auto_set_dir", "get_logger_dir"]


class CustomFilter(logging.Filter):
    """A custom filter"""

    def filter(self, record: logging.LogRecord) -> bool:
        log_dict = {}
        args = record.args
        str_args = []
        if args:
            for arg in args:
                if isinstance(arg, dict):
                    log_dict.update(arg)
                else:
                    str_args.append(arg)
        record.args = tuple(str_args)
        if not hasattr(record, "log_dict"):
            setattr(record, "log_dict", log_dict)
        return True


class StreamFormatter(logging.Formatter):
    """A custom formatter to produce unified LogRecords"""
    std_out_verbose = os.environ.get("STD_OUT_VERBOSE", "False")

    std_out_verbose = os.environ.get("STD_OUT_VERBOSE", "False")

    @no_type_check
    def format(self, record: logging.LogRecord) -> str:
        date = colored("[%(asctime)s @%(filename)s:%(lineno)d]", "green")
        msg = colored("%(message)s", "white")

        if self.std_out_verbose:
<<<<<<< HEAD
            log_dict = getattr(record,"log_dict", "")
=======
            log_dict = getattr(record, "log_dict", "")
>>>>>>> cab9dfd0
            msg = f"{msg}. Additional verbose infos: {repr(log_dict)}"

        if record.levelno == logging.WARNING:
            fmt = f"{date}  {colored('WRN', 'magenta', attrs=['blink'])}  {msg}"
        elif record.levelno == logging.ERROR or record.levelno == logging.CRITICAL:  # pylint: disable=R1714
            fmt = f"{date}  {colored('ERR', 'red', attrs=['blink', 'underline'])}  {msg}"
        elif record.levelno == logging.DEBUG:
            fmt = f"{date}  {colored('DBG', 'green', attrs=['blink'])}  {msg}"
        elif record.levelno == logging.INFO:
            fmt = f"{date}  {colored('INF', 'green')}  {msg}"
        else:
            fmt = f"{date} {msg}"
        self._style._fmt = fmt  # pylint: disable=W0212
        self._fmt = fmt
        return super().format(record)


class FileFormatter(logging.Formatter):
    """A custom formatter to produce a loggings in json format"""

    @no_type_check
    def format(self, record: logging.LogRecord) -> str:
        message = super().format(record)
        log_dict = {
            "level_no": record.levelno,
            "level_name": record.levelname,
            "module_name": record.filename,
            "line_number": record.lineno,
            "time": datetime.now().strftime("%m%d-%H%M%S"),
            "message": message,
        }
        log_dict.update(record.log_dict)
        return json.dumps(log_dict)

_LOG_DIR = None
_CONFIG_DICT: Dict[str, Any] = {
    "version": 1,
    "filters": {"customfilter": {"()": lambda: CustomFilter()}},  # pylint: disable=W0108
    "formatters": {
        "streamformatter": {"()": lambda: StreamFormatter(datefmt="%m%d %H:%M.%S")},
    },
    "handlers": {
        "streamhandler": {"filters": ["customfilter"], "formatter": "streamformatter", "class": "logging.StreamHandler"}
    },
    "root": {"handlers": ["streamhandler"], "level": os.environ.get("LOG_LEVEL", "INFO"), "propagate": False},
}


def _get_logger() -> logging.Logger:
    logging.config.dictConfig(_CONFIG_DICT)
    _logger = logging.getLogger(__name__)
    return _logger


logger = _get_logger()

_LOGGING_METHOD = ["info", "warning", "error", "critical", "debug"]
for func in _LOGGING_METHOD:
    locals()[func] = getattr(logger, func)
    __all__.append(func)


_FILE_HANDLER = None


def _get_time_str() -> str:
    return datetime.now().strftime("%m%d-%H%M%S")


def _set_file(path: Pathlike) -> None:
    if isinstance(path, Path):
        path = path.as_posix()
    global _FILE_HANDLER  # pylint: disable=W0603
    if os.path.isfile(path):
        backup_name = path + "." + _get_time_str()
        shutil.move(path, backup_name)
        logger.info("Existing log file %s backuped to %s", path, backup_name)
    hdl = logging.FileHandler(filename=path, encoding="utf-8", mode="w")
    hdl.setFormatter(FileFormatter(datefmt="%m%d %H:%M:%S"))
    hdl.addFilter(CustomFilter())

    _FILE_HANDLER = hdl
    logger.addHandler(hdl)
    logger.info("Argv: %s ", sys.argv)


def set_logger_dir(dir_name: Pathlike, action: Optional[str] = None) -> None:
    """
    Set the directory for global logging.

    :param dir_name: log directory
    :param action: an action of ["k","d","q"] to be performed
                   when the directory exists. Will ask user by default.

                   "d": delete the directory. Note that the deletion may fail when
                   the directory is used by tensorboard.
                   "k": keep the directory. This is useful when you resume from a
                   previous training and want the directory to look as if the
                   training was not interrupted.
                   Note that this option does not load old models or any other
                   old states for you. It simply does nothing.
    """
    if isinstance(dir_name, Path):
        dir_name = dir_name.as_posix()
    dir_name = os.path.normpath(dir_name)
    global _LOG_DIR, _FILE_HANDLER  # pylint: disable=W0603
    if _FILE_HANDLER:
        # unload and close the old file handler, so that we may safely delete the logger directory
        logger.removeHandler(_FILE_HANDLER)
        del _FILE_HANDLER

    def dir_nonempty(directory: str) -> int:
        return os.path.isdir(directory) and len([x for x in os.listdir(directory) if x[0] != "."])

    if dir_nonempty(dir_name):
        if not action:
            logger.warning("Log directory %s exists! Use 'd' to delete it. ", dir_name)
            logger.warning(
                "If you're resuming from a previous run, you can choose to keep it. Press any other key to exit. "
            )
        while not action:
            action = input("Select Action: k (keep) / d (delete) / q (quit):").lower().strip()
        act = action
        if act == "b":
            backup_name = dir_name + _get_time_str()
            shutil.move(dir_name, backup_name)
            logger.info("Directory %s backuped to %s", dir_name, backup_name)
        elif act == "d":
            shutil.rmtree(dir_name, ignore_errors=True)
            if dir_nonempty(dir_name):
                shutil.rmtree(dir_name, ignore_errors=False)
        elif act == "n":
            dir_name = dir_name + _get_time_str()
            logger.info("Use a new log directory %s ", dir_name)
        elif act == "k":
            pass
        else:
            raise OSError(f"Directory {dir_name} exits!")
    _LOG_DIR = os.path.join(dir_name, "log.jsonl")
    try:
        os.makedirs(dir_name)
    except OSError as err:
        if err.errno != errno.EEXIST:
            raise err

    _set_file(_LOG_DIR)


def auto_set_dir(action: Optional[str] = None, name: Optional[str] = None) -> None:
    """
    Will set the log directory to './train_log/{script_name}:{name}'.
    'script_name' is the name of the main python file currently running.

    :param action: an action of ["k","d","q"] to be performed (see also func: set_logger_dir)
    :param name: Optional suffix of file name.
    """

    mod = sys.modules["__main__"]
    basename = str(os.path.basename(mod.__file__))  # type: ignore  # pylint: disable=E1101
    auto_dir_name = os.path.join("train_log", basename[: basename.rfind(".")])
    if name:
        auto_dir_name += "_%s" % name if os.name == "nt" else ":%s" % name  # pylint: disable=C0209
    set_logger_dir(auto_dir_name, action=action)


def get_logger_dir() -> Optional[str]:
    """
    The logger directory, or None if not set.
    The directory is used for general logging, tensorboard events, checkpoints, etc.
    """
    return _LOG_DIR


@functools.lru_cache(maxsize=None)
def log_once(message: str, function: str = "info") -> None:
    """
    Log certain message only once. Call this function more than one times with
    the same message will result in no-op.

    :param message:  message to log
    :param function: the name of the logger method. e.g. "info", "warn", "error".
    :return:
    """
    getattr(logger, function)(message)<|MERGE_RESOLUTION|>--- conflicted
+++ resolved
@@ -75,11 +75,7 @@
         msg = colored("%(message)s", "white")
 
         if self.std_out_verbose:
-<<<<<<< HEAD
             log_dict = getattr(record,"log_dict", "")
-=======
-            log_dict = getattr(record, "log_dict", "")
->>>>>>> cab9dfd0
             msg = f"{msg}. Additional verbose infos: {repr(log_dict)}"
 
         if record.levelno == logging.WARNING:
